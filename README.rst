--- conflicted
+++ resolved
@@ -8,14 +8,9 @@
 .. |Codecov| image:: https://codecov.io/gh/rodrigo-arenas/Sklearn-genetic-opt/branch/master/graphs/badge.svg?branch=master&service=github
 .. _Codecov: https://codecov.io/github/rodrigo-arenas/Sklearn-genetic-opt?branch=master
 
-<<<<<<< HEAD
 .. |PythonVersion| image:: https://img.shields.io/badge/python-3.9%20%7C%203.10%20%7C%203.11-blue
 .. _PythonVersion : https://www.python.org/downloads/
-=======
-.. |PythonVersion| image:: https://img.shields.io/badge/python-3.8%20%7C%203.9%20%7C%203.10%20%7C%203.11-blue
-.. _PythonVersion: https://www.python.org/downloads/
-
->>>>>>> 1e9740b8
+
 .. |PyPi| image:: https://badge.fury.io/py/sklearn-genetic-opt.svg
 .. _PyPi: https://badge.fury.io/py/sklearn-genetic-opt
 
@@ -116,7 +111,7 @@
 
 .. code-block:: python
 
-<<<<<<< HEAD
+
    from sklearn_genetic import GASearchCV
    from sklearn_genetic.space import Continuous, Categorical, Integer
    from sklearn.ensemble import RandomForestClassifier
@@ -170,67 +165,6 @@
    # Saved metadata for further analysis
    print("Stats achieved in each generation: ", evolved_estimator.history)
    print("Best k solutions: ", evolved_estimator.hof)
-=======
-    # Import necessary libraries
-    from sklearn_genetic import GASearchCV
-    from sklearn_genetic.space import Continuous, Categorical, Integer
-    from sklearn.ensemble import RandomForestClassifier
-    from sklearn.model_selection import train_test_split, StratifiedKFold
-    from sklearn.datasets import load_digits
-    from sklearn.metrics import accuracy_score
-
-    # Load the dataset
-    data = load_digits()
-    n_samples = len(data.images)
-    X = data.images.reshape((n_samples, -1))
-    y = data['target']
-
-    # Split the dataset into training and testing sets
-    X_train, X_test, y_train, y_test = train_test_split(X, y, test_size=0.33, random_state=42)
-
-    # Define the RandomForestClassifier
-    clf = RandomForestClassifier()
-
-    # Define the parameter grid for GASearchCV
-    param_grid = {
-        'min_weight_fraction_leaf': Continuous(0.01, 0.5, distribution='log-uniform'),
-        'bootstrap': Categorical([True, False]),
-        'max_depth': Integer(2, 30),
-        'max_leaf_nodes': Integer(2, 35),
-        'n_estimators': Integer(100, 300)
-    }
-
-    # Configure cross-validation
-    cv = StratifiedKFold(n_splits=3, shuffle=True)
-
-    # Initialize and configure GASearchCV
-    evolved_estimator = GASearchCV(
-        estimator=clf,
-        cv=cv,
-        scoring='accuracy',
-        population_size=20,
-        generations=35,
-        param_grid=param_grid,
-        n_jobs=-1,
-        verbose=True,
-        keep_top_k=4
-    )
-
-    # Train and optimize the estimator
-    evolved_estimator.fit(X_train, y_train)
-
-    # Display best parameters found
-    print("Best parameters:", evolved_estimator.best_params_)
-
-    # Use the model fitted with the best parameters to make predictions
-    y_predict_ga = evolved_estimator.predict(X_test)
-    print("Test accuracy:", accuracy_score(y_test, y_predict_ga))
-
-    # Display additional information about the optimization process
-    print("Stats achieved in each generation:", evolved_estimator.history)
-    print("Best k solutions:", evolved_estimator.hof)
-
->>>>>>> 1e9740b8
 
 
 Example: Feature Selection
