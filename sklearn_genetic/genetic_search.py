import random
import time
import warnings

import numpy as np
from deap import base, creator, tools
from sklearn.base import clone
from sklearn.model_selection import cross_validate
from sklearn.base import is_classifier, is_regressor, BaseEstimator, MetaEstimatorMixin
from sklearn.feature_selection import SelectorMixin
from sklearn.utils import check_X_y
from sklearn.utils.validation import check_is_fitted
from sklearn.utils.metaestimators import available_if
from sklearn.feature_selection._from_model import _estimator_has
from sklearn.metrics import check_scoring
from sklearn.exceptions import NotFittedError
from sklearn.model_selection._search import BaseSearchCV
from sklearn.model_selection._split import check_cv
from sklearn.metrics._scorer import _check_multimetric_scoring

from .parameters import Algorithms, Criteria
from .space import Space
from .algorithms import algorithms_factory
from .callbacks.validations import check_callback
from .schedules.validations import check_adapter
from .utils.cv_scores import (
    create_gasearch_cv_results_,
    create_feature_selection_cv_results_,
)
from .utils.random import weighted_bool_individual
from .utils.tools import cxUniform, mutFlipBit, novelty_scorer


class GASearchCV(BaseSearchCV):
    """
    Evolutionary optimization over hyperparameters.

    GASearchCV implements a "fit" and a "score" method.
    It also implements "predict", "predict_proba", "decision_function",
    "predict_log_proba" if they are implemented in the
    estimator used.
    The parameters of the estimator used to apply these methods are optimized
    by cross-validated search over parameter settings.

    Parameters
    ----------
    estimator : estimator object, default=None
        estimator object implementing 'fit'
        The object to use to fit the data.

    cv : int, cross-validation generator or an iterable, default=None
        Determines the cross-validation splitting strategy.
        Possible inputs for cv are:
        - None, to use the default 5-fold cross validation,
        - int, to specify the number of folds in a `(Stratified)KFold`,
        - CV splitter,
        - An iterable yielding (train, test) splits as arrays of indices.
        For int/None inputs, if the estimator is a classifier and ``y`` is
        either binary or multiclass, :class:`StratifiedKFold` is used. In all
        other cases, :class:`KFold` is used. These splitters are instantiated
        with `shuffle=False` so the splits will be the same across calls.

    param_grid : dict, default=None
        Grid with the parameters to tune, expects keys a valid name
        of hyperparameter based on the estimator selected and as values
        one of :class:`~sklearn_genetic.space.Integer` ,
        :class:`~sklearn_genetic.space.Categorical`
        :class:`~sklearn_genetic.space.Continuous` classes.
        At least two parameters are advised to be provided in order to successfully make
        an optimization routine.

    population_size : int, default=10
        Size of the initial population to sample randomly generated individuals.

    generations : int, default=40
        Number of generations or iterations to run the evolutionary algorithm.

    crossover_probability : float or a Scheduler, default=0.8
        Probability of crossover operation between two individuals.

    mutation_probability : float or a Scheduler, default=0.1
        Probability of child mutation.

    tournament_size : int, default=3
        Number of individuals to perform tournament selection.

    elitism : bool, default=True
        If True takes the *tournament_size* best solution to the next generation.

    scoring : str, callable, list, tuple or dict, default=None
        Strategy to evaluate the performance of the cross-validated model on
        the test set.
        If `scoring` represents a single score, one can use:

        - a single string;
        - a callable that returns a single value.
        If `scoring` represents multiple scores, one can use:

        - a list or tuple of unique strings;
        - a callable returning a dictionary where the keys are the metric
          names and the values are the metric scores;
        - a dictionary with metric names as keys and callables a values.

    n_jobs : int, default=None
        Number of jobs to run in parallel. Training the estimator and computing
        the score are parallelized over the cross-validation splits.
        ``None`` means 1 unless in a :obj:`joblib.parallel_backend` context.
        ``-1`` means using all processors.

    verbose : bool, default=True
        If ``True``, shows the metrics on the optimization routine.

    keep_top_k : int, default=1
        Number of best solutions to keep in the hof object. If a callback stops the algorithm before k iterations,
        it will return only one set of parameters per iteration.

    criteria : {'max', 'min'} , default='max'
        ``max`` if a higher scoring metric is better, ``min`` otherwise.

    algorithm : {'eaMuPlusLambda', 'eaMuCommaLambda', 'eaSimple'}, default='eaMuPlusLambda'
        Evolutionary algorithm to use.
        See more details in the deap algorithms documentation.

    refit : bool, str, or callable, default=True
        Refit an estimator using the best found parameters on the whole
        dataset.
        For multiple metric evaluation, this needs to be a `str` denoting the
        scorer that would be used to find the best parameters for refitting
        the estimator at the end.
        The refitted estimator is made available at the ``best_estimator_``
        attribute and permits using ``predict`` directly on this
        ``GASearchCV`` instance.
        Also for multiple metric evaluation, the attributes ``best_index_``,
        ``best_score_`` and ``best_params_`` will only be available if
        ``refit`` is set and all of them will be determined w.r.t this specific
        scorer.
        See ``scoring`` parameter to know more about multiple metric
        evaluation.

        If ``False``, it is not possible to make predictions
        using this GASearchCV instance after fitting.

    pre_dispatch : int or str, default='2*n_jobs'
        Controls the number of jobs that get dispatched during parallel
        execution. Reducing this number can be useful to avoid an
        explosion of memory consumption when more jobs get dispatched
        than CPUs can process. This parameter can be:
            - None, in which case all the jobs are immediately
              created and spawned. Use this for lightweight and
              fast-running jobs, to avoid delays due to on-demand
              spawning of the jobs
            - An int, giving the exact number of total jobs that are
              spawned
            - A str, giving an expression as a function of n_jobs,
              as in '2*n_jobs'

    error_score : 'raise' or numeric, default=np.nan
        Value to assign to the score if an error occurs in estimator fitting.
        If set to ``'raise'``, the error is raised.
        If a numeric value is given, FitFailedWarning is raised.

    return_train_score: bool, default=False
        If ``False``, the ``cv_results_`` attribute will not include training
        scores.
        Computing training scores is used to get insights on how different
        parameter settings impact the overfitting/underfitting trade-off.
        However computing the scores on the training set can be computationally
        expensive and is not strictly required to select the parameters that
        yield the best generalization performance.

    log_config : :class:`~sklearn_genetic.mlflow.MLflowConfig`, default = None
        Configuration to log metrics and models to mlflow, of None,
        no mlflow logging will be performed

    use_cache: bool, default=True
        If set to true it will avoid to re-evaluating solutions that have already seen,
        otherwise it will always evaluate the solutions to get the performance metrics

    Attributes
    ----------

    logbook : :class:`DEAP.tools.Logbook`
        Contains the logs of every set of hyperparameters fitted with its average scoring metric.
    history : dict
        Dictionary of the form:
        {"gen": [],
        "fitness": [],
        "fitness_std": [],
        "fitness_max": [],
        "fitness_min": []}

         *gen* returns the index of the evaluated generations.
         Each entry on the others lists, represent the average metric in each generation.

    cv_results_ : dict of numpy (masked) ndarrays
        A dict with keys as column headers and values as columns, that can be
        imported into a pandas ``DataFrame``.
    best_estimator_ : estimator
        Estimator that was chosen by the search, i.e. estimator
        which gave highest score
        on the left out data. Not available if ``refit=False``.
    best_params_ : dict
        Parameter setting that gave the best results on the hold out data.
    best_index_ : int
        The index (of the ``cv_results_`` arrays) which corresponds to the best
        candidate parameter setting.
        The dict at ``search.cv_results_['params'][search.best_index_]`` gives
        the parameter setting for the best model, that gives the highest
        mean score (``search.best_score_``).
    scorer_ : function or a dict
        Scorer function used on the held out data to choose the best
        parameters for the model.
    n_splits_ : int
        The number of cross-validation splits (folds/iterations).
    refit_time_ : float
        Seconds used for refitting the best model on the whole dataset.
        This is present only if ``refit`` is not False.
    """

    def __init__(
            self,
            estimator,
            cv=3,
            param_grid=None,
            scoring=None,
            population_size=50,
            generations=80,
            crossover_probability=0.2,
            mutation_probability=0.8,
            tournament_size=3,
            elitism=True,
            verbose=True,
            keep_top_k=1,
            criteria="max",
            algorithm="eaMuPlusLambda",
            refit=True,
            n_jobs=1,
            pre_dispatch="2*n_jobs",
            error_score=np.nan,
            return_train_score=False,
            log_config=None,
            use_cache=True,
            warm_start_configs=None,
    ):
        self.estimator = estimator
        self.cv = cv
        self.scoring = scoring
        self.population_size = population_size
        self.generations = generations
        self.crossover_probability = crossover_probability
        self.mutation_probability = mutation_probability
        self.crossover_adapter = check_adapter(self.crossover_probability)
        self.mutation_adapter = check_adapter(self.mutation_probability)
        self.tournament_size = tournament_size
        self.elitism = elitism
        self.verbose = verbose
        self.keep_top_k = keep_top_k
        self.criteria = criteria
        self.param_grid = param_grid
        self.algorithm = algorithm
        self.refit = refit
        self.n_jobs = n_jobs
        self.pre_dispatch = pre_dispatch
        self.error_score = error_score
        self.return_train_score = return_train_score
        # self.creator = creator
        self.log_config = log_config
        self.use_cache = use_cache
        self.fitness_cache = {}
        self.warm_start_configs = warm_start_configs or []

        # Check that the estimator is compatible with scikit-learn
        if not is_classifier(self.estimator) and not is_regressor(self.estimator):
            raise ValueError(f"{self.estimator} is not a valid Sklearn classifier or regressor")

        if criteria not in Criteria.list():
            raise ValueError(f"Criteria must be one of {Criteria.list()}, got {criteria} instead")
        # Minimization is handle like an optimization problem with a change in the score sign
        elif criteria == Criteria.max.value:
            self.criteria_sign = 1.0
        elif criteria == Criteria.min.value:
            self.criteria_sign = -1.0

        # Saves the param_grid and computes some extra properties in the same object
        self.space = Space(param_grid)

        if len(self.space) == 1:  # pragma: no cover
            warnings.warn(
                "Warning, only one parameter was provided to the param_grid, the optimization routine "
                "might not have effect or it could lead to errors, it's advised to use at least 2 parameters"
            )

        super(GASearchCV, self).__init__(
            estimator=estimator,
            scoring=scoring,
            n_jobs=n_jobs,
            refit=refit,
            cv=cv,
            verbose=verbose,
            pre_dispatch=pre_dispatch,
            error_score=error_score,
        )

    def _register(self):
        """
        This function is the responsible for registering the DEAPs necessary methods
        and create other objects to hold the hof, logbook and stats.
        """
        self.toolbox = base.Toolbox()

<<<<<<< HEAD
        self.creator.create("FitnessMax", base.Fitness, weights=[self.criteria_sign, 1.0])
        self.creator.create("Individual", list, fitness=creator.FitnessMax)
=======
        creator.create("FitnessMax", base.Fitness, weights=[self.criteria_sign])
        creator.create("Individual", list, fitness=creator.FitnessMax)
>>>>>>> 1e9740b8

        attributes = []
        # Assign all the parameters defined in the param_grid
        # It uses the distribution parameter to set the sampling function
        for parameter, dimension in self.space.param_grid.items():
            self.toolbox.register(f"{parameter}", dimension.sample)
            attributes.append(getattr(self.toolbox, parameter))

        IND_SIZE = 1

        self.toolbox.register(
            "individual",
            tools.initCycle,
            creator.Individual,
            tuple(attributes),
            n=IND_SIZE,
        )

        self.toolbox.register("population", tools.initRepeat, list, self.toolbox.individual)

        if len(self.space) == 1:
            sampler = list(self.space.param_grid.values())[0]
            lower, upper = sampler.lower, sampler.upper

            self.toolbox.register(
                "mate", tools.cxSimulatedBinaryBounded, low=lower, up=upper, eta=10
            )
        else:
            self.toolbox.register("mate", tools.cxTwoPoint)

        self.toolbox.register("mutate", self.mutate)
        if self.elitism:
            self.toolbox.register("select", tools.selTournament, tournsize=self.tournament_size)
        else:
            self.toolbox.register("select", tools.selRoulette)

        self.toolbox.register("evaluate", self.evaluate)

        self._pop = self._initialize_population()
        self._hof = tools.HallOfFame(self.keep_top_k)

<<<<<<< HEAD
        self._stats = tools.Statistics(lambda ind: ind.fitness.values)
        self._stats.register("fitness", np.mean, axis=0)
        self._stats.register("fitness_std", np.std, axis=0)
        self._stats.register("fitness_max", np.max, axis=0)
        self._stats.register("fitness_min", np.min, axis=0)
=======
        self._stats = tools.Statistics(ind_fitness_values)
        self._stats.register("fitness", np.mean)
        self._stats.register("fitness_std", np.std)
        self._stats.register("fitness_max", np.max)
        self._stats.register("fitness_min", np.min)
>>>>>>> 1e9740b8

        self.logbook = tools.Logbook()

    def _initialize_population(self):
        """
        Initialize the population, using warm-start configurations if provided.
        """
        population = []
        # Seed part of the population with warm-start values
        num_warm_start = min(len(self.warm_start_configs), self.population_size)

        for config in self.warm_start_configs[:num_warm_start]:
            # Sample an individual from the warm-start configuration
            individual_values = self.space.sample_warm_start(config)
            individual_values_list = list(individual_values.values())

            # Manually create the individual and assign its fitness
            individual = creator.Individual(individual_values_list)
            population.append(individual)

        # Fill the remaining population with random individuals
        num_random = self.population_size - num_warm_start
        population.extend(self.toolbox.population(n=num_random))

        return population

    def mutate(self, individual):
        """
        This function is responsible for change a randomly selected parameter from an individual
        Parameters
        ----------
        individual: Individual object
            The individual (set of hyperparameters) that is being generated

        Returns
        -------
            Mutated individual
        """

        # Randomly select one of the hyperparameters
        gen = random.randrange(0, len(self.space))
        parameter_idx = self.space.parameters[gen]
        parameter = self.space[parameter_idx]

        # Using the defined distribution from the para_grid value
        # Make a random sample of the parameter
        individual[gen] = parameter.sample()

        return [individual]

    def evaluate(self, individual):
        """
        Compute the cross-validation scores and record the logbook and mlflow (if specified)
        Parameters
        ----------
        individual: Individual object
            The individual (set of hyperparameters) that is being evaluated
        Returns
        -------
            The fitness value of the estimator candidate, corresponding to the cv-score

        """

        # Dictionary representation of the individual with key-> hyperparameter name, value -> value
        current_generation_params = {
            key: individual[n] for n, key in enumerate(self.space.parameters)
        }

        # Convert hyperparameters to a tuple to use as a key in the cache
        individual_key = tuple(sorted(current_generation_params.items()))

        # Check if the individual has already been evaluated
        if individual_key in self.fitness_cache and self.use_cache:
            # Retrieve cached result
            cached_result = self.fitness_cache[individual_key]
            # Ensure the logbook is updated even if the individual is cached
            self.logbook.record(parameters=cached_result["current_generation_params"])
            return cached_result["fitness"]

        local_estimator = clone(self.estimator)
        local_estimator.set_params(**current_generation_params)

        # Compute the cv-metrics
        cv_results = cross_validate(
            local_estimator,
            self.X_,
            self.y_,
            cv=self.cv,
            scoring=self.scoring,
            n_jobs=self.n_jobs,
            pre_dispatch=self.pre_dispatch,
            error_score=self.error_score,
            return_train_score=self.return_train_score,
        )

        cv_scores = cv_results[f"test_{self.refit_metric}"]
        score = np.mean(cv_scores)

        novelty_score = novelty_scorer(individual, self._pop)

        # Uses the log config to save in remote log server (e.g MLflow)
        if self.log_config is not None:
            self.log_config.create_run(
                parameters=current_generation_params,
                score=score,
                estimator=local_estimator,
            )

        # These values are used to compute cv_results_ property
        current_generation_params["score"] = score
        current_generation_params["cv_scores"] = cv_scores
        current_generation_params["fit_time"] = cv_results["fit_time"]
        current_generation_params["score_time"] = cv_results["score_time"]

        for metric in self.metrics_list:
            current_generation_params[f"test_{metric}"] = cv_results[f"test_{metric}"]

            if self.return_train_score:
                current_generation_params[f"train_{metric}"] = cv_results[f"train_{metric}"]

        index = len(self.logbook.chapters["parameters"])
        current_generation_params = {"index": index, **current_generation_params}

        # Log the hyperparameters and the cv-score
        self.logbook.record(parameters=current_generation_params)

        fitness_result = [score, novelty_score]

        if self.use_cache:
            # Store the fitness result and the current generation parameters in the cache
            self.fitness_cache[individual_key] = {
                "fitness": fitness_result,
                "current_generation_params": current_generation_params
            }

        return fitness_result

    def fit(self, X, y, callbacks=None):
        """
        Main method of GASearchCV, starts the optimization
        procedure with the hyperparameters of the given estimator

        Parameters
        ----------

        X : array-like of shape (n_samples, n_features)
            The data to fit. Can be for example a list, or an array.
        y : array-like of shape (n_samples,) or (n_samples, n_outputs), \
            default=None
            The target variable to try to predict in the case of
            supervised learning.
        callbacks: list or callable
            One or a list of the callbacks methods available in
            :class:`~sklearn_genetic.callbacks`.
            The callback is evaluated after fitting the estimators from the generation 1.
        """

        self.X_ = X
        self.y_ = y
        self._n_iterations = self.generations + 1
        self.refit_metric = "score"
        self.multimetric_ = False

        # Make sure the callbacks are valid
        self.callbacks = check_callback(callbacks)

        if callable(self.scoring):
            self.scorer_ = self.scoring
            self.metrics_list = [self.refit_metric]
        elif self.scoring is None or isinstance(self.scoring, str):
            self.scorer_ = check_scoring(self.estimator, self.scoring)
            self.metrics_list = [self.refit_metric]
        else:
            self.scorer_ = _check_multimetric_scoring(self.estimator, self.scoring)
            self._check_refit_for_multimetric(self.scorer_)
            self.refit_metric = self.refit
            self.metrics_list = self.scorer_.keys()
            self.multimetric_ = True

        # Check cv and get the n_splits
        cv_orig = check_cv(self.cv, y, classifier=is_classifier(self.estimator))
        self.n_splits_ = cv_orig.get_n_splits(X, y)

        # Set the DEAPs necessary methods
        self._register()

        # Optimization routine from the selected evolutionary algorithm
        pop, log, n_gen = self._select_algorithm(pop=self._pop, stats=self._stats, hof=self._hof)

        # Update the _n_iterations value as the algorithm could stop earlier due a callback
        self._n_iterations = n_gen

        self.cv_results_ = create_gasearch_cv_results_(
            logbook=self.logbook,
            space=self.space,
            return_train_score=self.return_train_score,
            metrics=self.metrics_list,
        )

        self.history = {
            "gen": log.select("gen"),
            "fitness": log.select("fitness"),
            "fitness_std": log.select("fitness_std"),
            "fitness_max": log.select("fitness_max"),
            "fitness_min": log.select("fitness_min"),
        }

        # Imitate the logic of scikit-learn refit parameter
        if self.refit:
            self.best_index_ = self.cv_results_[f"rank_test_{self.refit_metric}"].argmin()
            self.best_score_ = self.cv_results_[f"mean_test_{self.refit_metric}"][self.best_index_]
            self.best_params_ = self.cv_results_["params"][self.best_index_]

            self.estimator.set_params(**self.best_params_)

            refit_start_time = time.time()
            self.estimator.fit(
                self.X_,
                self.y_,
            )
            refit_end_time = time.time()
            self.refit_time_ = refit_end_time - refit_start_time

            self.best_estimator_ = self.estimator
            self.estimator_ = self.best_estimator_

            # hof keeps the best params according to the fitness value
            # To be consistent with self.best_estimator_, if more than 1 model gets the
            # same score, it could lead to differences between hof and self.best_estimator_
            self._hof.remove(0)
            self._hof.items.insert(0, list(self.best_params_.values()))
            self._hof.keys.insert(0, self.best_score_)

        self.hof = {
            k: {key: self._hof[k][n] for n, key in enumerate(self.space.parameters)}
            for k in range(len(self._hof))
        }

        del creator.FitnessMax
        del creator.Individual

        return self

    def _select_algorithm(self, pop, stats, hof):
        """
        It selects the algorithm to run from the sklearn_genetic.algorithms module
        based in the parameter self.algorithm.

        Parameters
        ----------
        pop: pop object from DEAP
        stats: stats object from DEAP
        hof: hof object from DEAP

        Returns
        -------
        pop: pop object
            The last evaluated population
        log: Logbook object
            It contains the calculated metrics {'fitness', 'fitness_std', 'fitness_max', 'fitness_min'}
            the number of generations and the number of evaluated individuals per generation
        n_gen: int
            The number of generations that the evolutionary algorithm ran
        """

        selected_algorithm = algorithms_factory.get(self.algorithm, None)
        if selected_algorithm:
            pop, log, gen = selected_algorithm(
                pop,
                self.toolbox,
                mu=self.population_size,
                lambda_=2 * self.population_size,
                cxpb=self.crossover_adapter,
                stats=stats,
                mutpb=self.mutation_adapter,
                ngen=self.generations,
                halloffame=hof,
                callbacks=self.callbacks,
                verbose=self.verbose,
                estimator=self,
            )

        else:
            raise ValueError(
                f"The algorithm {self.algorithm} is not supported, "
                f"please select one from {Algorithms.list()}"
            )

        return pop, log, gen

    def _run_search(self, evaluate_candidates):
        pass  # noqa

    @property
    def _fitted(self):
        try:
            check_is_fitted(self.estimator)
            is_fitted = True
        except Exception as e:
            is_fitted = False

        has_history = hasattr(self, "history") and bool(self.history)
        return all([is_fitted, has_history, self.refit])

    def __getitem__(self, index):
        """

        Parameters
        ----------
        index: slice required to get

        Returns
        -------
        Best solution of the iteration corresponding to the index number
        """
        if not self._fitted:
            raise NotFittedError(
                f"This GASearchCV instance is not fitted yet "
                f"or used refit=False. Call 'fit' with appropriate "
                f"arguments before using this estimator."
            )

        return {
            "gen": self.history["gen"][index],
            "fitness": self.history["fitness"][index],
            "fitness_std": self.history["fitness_std"][index],
            "fitness_max": self.history["fitness_max"][index],
            "fitness_min": self.history["fitness_min"][index],
        }

    def __iter__(self):
        self.n = 0
        return self

    def __next__(self):
        """
        Returns
        -------
        Iteration over the statistics found in each generation
        """
        if self.n < self._n_iterations + 1:
            result = self.__getitem__(self.n)
            self.n += 1
            return result
        else:
            raise StopIteration  # pragma: no cover

    def __len__(self):
        """
        Returns
        -------
        Number of generations fitted if .fit method has been called,
        self.generations otherwise
        """
        return self._n_iterations


class GAFeatureSelectionCV(MetaEstimatorMixin, SelectorMixin, BaseEstimator):
    """
    Evolutionary optimization for feature selection.

    GAFeatureSelectionCV implements a "fit" and a "score" method.
    It also implements "predict", "predict_proba", "decision_function",
    "predict_log_proba" if they are implemented in the
    estimator used.
    The features (variables) used by the estimator are found by optimizing
    the cv-scores and by minimizing the number of features

    Parameters
    ----------
    estimator : estimator object, default=None
        estimator object implementing 'fit'
        The object to use to fit the data.

    cv : int, cross-validation generator or an iterable, default=None
        Determines the cross-validation splitting strategy.
        Possible inputs for cv are:
        - None, to use the default 5-fold cross validation,
        - int, to specify the number of folds in a `(Stratified)KFold`,
        - CV splitter,
        - An iterable yielding (train, test) splits as arrays of indices.
        For int/None inputs, if the estimator is a classifier and ``y`` is
        either binary or multiclass, :class:`StratifiedKFold` is used. In all
        other cases, :class:`KFold` is used. These splitters are instantiated
        with `shuffle=False` so the splits will be the same across calls.

    population_size : int, default=10
        Size of the initial population to sample randomly generated individuals.

    generations : int, default=40
        Number of generations or iterations to run the evolutionary algorithm.

    crossover_probability : float or a Scheduler, default=0.2
        Probability of crossover operation between two individuals.

    mutation_probability : float or a Scheduler, default=0.8
        Probability of child mutation.

    tournament_size : int, default=3
        Number of individuals to perform tournament selection.

    elitism : bool, default=True
        If True takes the *tournament_size* best solution to the next generation.

    max_features : int, default=None
        The upper bound number of features to be selected.

    scoring : str, callable, list, tuple or dict, default=None
        Strategy to evaluate the performance of the cross-validated model on
        the test set.
        If `scoring` represents a single score, one can use:

        - a single string;
        - a callable that returns a single value.
        If `scoring` represents multiple scores, one can use:

        - a list or tuple of unique strings;
        - a callable returning a dictionary where the keys are the metric
          names and the values are the metric scores;
        - a dictionary with metric names as keys and callables a values.

    n_jobs : int, default=None
        Number of jobs to run in parallel. Training the estimator and computing
        the score are parallelized over the cross-validation splits.
        ``None`` means 1 unless in a :obj:`joblib.parallel_backend` context.
        ``-1`` means using all processors.

    verbose : bool, default=True
        If ``True``, shows the metrics on the optimization routine.

    keep_top_k : int, default=1
        Number of best solutions to keep in the hof object. If a callback stops the algorithm before k iterations,
        it will return only one set of parameters per iteration.

    criteria : {'max', 'min'} , default='max'
        ``max`` if a higher scoring metric is better, ``min`` otherwise.

    algorithm : {'eaMuPlusLambda', 'eaMuCommaLambda', 'eaSimple'}, default='eaMuPlusLambda'
        Evolutionary algorithm to use.
        See more details in the deap algorithms documentation.

    refit : bool, str, or callable, default=True
        Refit an estimator using the best found parameters on the whole
        dataset.
        For multiple metric evaluation, this needs to be a `str` denoting the
        scorer that would be used to find the best parameters for refitting
        the estimator at the end.
        The refitted estimator is made available at the ``best_estimator_``
        attribute and permits using ``predict`` directly on this
        ``FeatureSelectionCV`` instance.
        Also for multiple metric evaluation, the attributes ``best_index_``,
        ``best_score_`` and ``best_params_`` will only be available if
        ``refit`` is set and all of them will be determined w.r.t this specific
        scorer.
        See ``scoring`` parameter to know more about multiple metric
        evaluation.

        If ``False``, it is not possible to make predictions
        using this GASearchCV instance after fitting.

    pre_dispatch : int or str, default='2*n_jobs'
        Controls the number of jobs that get dispatched during parallel
        execution. Reducing this number can be useful to avoid an
        explosion of memory consumption when more jobs get dispatched
        than CPUs can process. This parameter can be:
            - None, in which case all the jobs are immediately
              created and spawned. Use this for lightweight and
              fast-running jobs, to avoid delays due to on-demand
              spawning of the jobs
            - An int, giving the exact number of total jobs that are
              spawned
            - A str, giving an expression as a function of n_jobs,
              as in '2*n_jobs'

    error_score : 'raise' or numeric, default=np.nan
        Value to assign to the score if an error occurs in estimator fitting.
        If set to ``'raise'``, the error is raised.
        If a numeric value is given, FitFailedWarning is raised.

    return_train_score: bool, default=False
        If ``False``, the ``cv_results_`` attribute will not include training
        scores.
        Computing training scores is used to get insights on how different
        parameter settings impact the overfitting/underfitting trade-off.
        However computing the scores on the training set can be computationally
        expensive and is not strictly required to select the parameters that
        yield the best generalization performance.

    log_config : :class:`~sklearn_genetic.mlflow.MLflowConfig`, default = None
        Configuration to log metrics and models to mlflow, of None,
        no mlflow logging will be performed

    use_cache: bool, default=True
        If set to true it will avoid to re-evaluating solutions that have already seen,
        otherwise it will always evaluate the solutions to get the performance metrics

    Attributes
    ----------

    logbook : :class:`DEAP.tools.Logbook`
        Contains the logs of every set of hyperparameters fitted with its average scoring metric.
    history : dict
        Dictionary of the form:
        {"gen": [],
        "fitness": [],
        "fitness_std": [],
        "fitness_max": [],
        "fitness_min": []}

         *gen* returns the index of the evaluated generations.
         Each entry on the others lists, represent the average metric in each generation.

    cv_results_ : dict of numpy (masked) ndarrays
        A dict with keys as column headers and values as columns, that can be
        imported into a pandas ``DataFrame``.
    best_estimator_ : estimator
        Estimator that was chosen by the search, i.e. estimator
        which gave highest score
        on the left out data. Not available if ``refit=False``.
    best_features_ : list
        List of bool, each index represents one feature in the same order the data was fed.
        1 means the feature was selected, 0 means the features was discarded.
    support_ : list
        The mask of selected features.
    scorer_ : function or a dict
        Scorer function used on the held out data to choose the best
        parameters for the model.
    n_splits_ : int
        The number of cross-validation splits (folds/iterations).
    n_features_in_ : int
        Number of features seen (selected) during fit.
    refit_time_ : float
        Seconds used for refitting the best model on the whole dataset.
        This is present only if ``refit`` is not False.
    """

    def __init__(
            self,
            estimator,
            cv=3,
            scoring=None,
            population_size=50,
            generations=80,
            crossover_probability=0.2,
            mutation_probability=0.8,
            tournament_size=3,
            elitism=True,
            max_features=None,
            verbose=True,
            keep_top_k=1,
            criteria="max",
            algorithm="eaMuPlusLambda",
            refit=True,
            n_jobs=1,
            pre_dispatch="2*n_jobs",
            error_score=np.nan,
            return_train_score=False,
            log_config=None,
            use_cache=True,
    ):
        self.estimator = estimator
        self.cv = cv
        self.scoring = scoring
        self.population_size = population_size
        self.generations = generations
        self.crossover_probability = crossover_probability
        self.mutation_probability = mutation_probability
        self.crossover_adapter = check_adapter(self.crossover_probability)
        self.mutation_adapter = check_adapter(self.mutation_probability)
        self.tournament_size = tournament_size
        self.elitism = elitism
        self.max_features = max_features
        self.verbose = verbose
        self.keep_top_k = keep_top_k
        self.criteria = criteria
        self.algorithm = algorithm
        self.refit = refit
        self.n_jobs = n_jobs
        self.pre_dispatch = pre_dispatch
        self.error_score = error_score
        self.return_train_score = return_train_score
        # self.creator = creator
        self.log_config = log_config
        self.use_cache = use_cache
        self.fitness_cache = {}

        # Check that the estimator is compatible with scikit-learn
        if not is_classifier(self.estimator) and not is_regressor(self.estimator):
            raise ValueError(f"{self.estimator} is not a valid Sklearn classifier or regressor")

        if criteria not in Criteria.list():
            raise ValueError(f"Criteria must be one of {Criteria.list()}, got {criteria} instead")
        # Minimization is handle like an optimization problem with a change in the score sign
        elif criteria == Criteria.max.value:
            self.criteria_sign = 1.0
        elif criteria == Criteria.min.value:
            self.criteria_sign = -1.0

    def _register(self):
        """
        This function is the responsible for registering the DEAPs necessary methods
        and create other objects to hold the hof, logbook and stats.
        """
        self.toolbox = base.Toolbox()

        # Criteria sign to set max or min problem
        # And -1.0 as second weight to minimize number of features
        creator.create("FitnessMax", base.Fitness, weights=[self.criteria_sign, -1.0])
        creator.create("Individual", list, fitness=creator.FitnessMax)

        # Register the array to choose the features
        # Each binary value represents if the feature is selected or not

        self.toolbox.register(
            "individual",
            weighted_bool_individual,
            creator.Individual,
            weight=self.features_proportion,
            size=self.n_features,
        )

        self.toolbox.register("population", tools.initRepeat, list, self.toolbox.individual)

        self.toolbox.register("mate", cxUniform, indpb=self.crossover_adapter.current_value)
        self.toolbox.register("mutate", mutFlipBit, indpb=self.mutation_adapter.current_value)

        if self.elitism:
            self.toolbox.register("select", tools.selTournament, tournsize=self.tournament_size)
        else:
            self.toolbox.register("select", tools.selRoulette)

        self.toolbox.register("evaluate", self.evaluate)

        self._pop = self.toolbox.population(n=self.population_size)
        self._hof = tools.HallOfFame(self.keep_top_k)

        # Stats among axis 0 to get two values:
        # One based on the score and the other in the number of features
        self._stats = tools.Statistics(ind_fitness_values)
        self._stats.register("fitness", np.mean, axis=0)
        self._stats.register("fitness_std", np.std, axis=0)
        self._stats.register("fitness_max", np.max, axis=0)
        self._stats.register("fitness_min", np.min, axis=0)

        self.logbook = tools.Logbook()

    def evaluate(self, individual):
        """
        Compute the cross-validation scores and record the logbook and mlflow (if specified)
        Parameters
        ----------
        individual: Individual object
            The individual (set of features) that is being evaluated

        Returns
        -------
        fitness: List
            Returns a list with two values.
            The first one is the corresponding to the cv-score
            The second one is the number of features selected

        """

        bool_individual = np.array(individual, dtype=bool)

        current_generation_params = {"features": bool_individual}

        local_estimator = clone(self.estimator)
        n_selected_features = np.sum(individual)

        # Convert the individual to a tuple to use as a key in the cache
        individual_key = tuple(individual)

        # Check if the individual has already been evaluated
        if individual_key in self.fitness_cache and self.use_cache:
            cached_result = self.fitness_cache[individual_key]
            # Ensure the logbook is updated even if the individual is cached
            self.logbook.record(parameters=cached_result["current_generation_features"])
            return cached_result["fitness"]

        # Compute the cv-metrics using only the selected features
        cv_results = cross_validate(
            local_estimator,
            self.X_[:, bool_individual],
            self.y_,
            cv=self.cv,
            scoring=self.scoring,
            n_jobs=self.n_jobs,
            pre_dispatch=self.pre_dispatch,
            error_score=self.error_score,
            return_train_score=self.return_train_score,
        )

        cv_scores = cv_results[f"test_{self.refit_metric}"]
        score = np.mean(cv_scores)

        # Uses the log config to save in remote log server (e.g MLflow)
        if self.log_config is not None:
            self.log_config.create_run(
                parameters=current_generation_params,
                score=score,
                estimator=local_estimator,
            )

        # These values are used to compute cv_results_ property
        current_generation_params["score"] = score
        current_generation_params["cv_scores"] = cv_scores
        current_generation_params["fit_time"] = cv_results["fit_time"]
        current_generation_params["score_time"] = cv_results["score_time"]

        for metric in self.metrics_list:
            current_generation_params[f"test_{metric}"] = cv_results[f"test_{metric}"]

            if self.return_train_score:
                current_generation_params[f"train_{metric}"] = cv_results[f"train_{metric}"]

        index = len(self.logbook.chapters["parameters"])
        current_generation_features = {"index": index, **current_generation_params}

        # Log the features and the cv-score
        self.logbook.record(parameters=current_generation_features)

        # Penalize individuals with more features than the max_features parameter

        if self.max_features and (
                n_selected_features > self.max_features or n_selected_features == 0
        ):
            score = -self.criteria_sign * 100000

            # Prepare the fitness result
        fitness_result = [score, n_selected_features]

        if self.use_cache:
            # Store the fitness result and the current generation features in the cache
            self.fitness_cache[individual_key] = {
                "fitness": fitness_result,
                "current_generation_features": current_generation_features
            }

        return fitness_result

    def fit(self, X, y, callbacks=None):
        """
        Main method of GAFeatureSelectionCV, starts the optimization
        procedure with to find the best features set

        Parameters
        ----------
        X : array-like of shape (n_samples, n_features)
            The data to fit. Can be for example a list, or an array.
        y : array-like of shape (n_samples,) or (n_samples, n_outputs), \
            default=None
            The target variable to try to predict in the case of
            supervised learning.
        callbacks: list or callable
            One or a list of the callbacks methods available in
            :class:`~sklearn_genetic.callbacks`.
            The callback is evaluated after fitting the estimators from the generation 1.
        """

        self.X_, self.y_ = check_X_y(X, y)
        self.n_features = X.shape[1]
        self._n_iterations = self.generations + 1
        self.refit_metric = "score"
        self.multimetric_ = False

        self.features_proportion = None
        if self.max_features:
            self.features_proportion = self.max_features / self.n_features

        # Make sure the callbacks are valid
        self.callbacks = check_callback(callbacks)

        if callable(self.scoring):
            self.scorer_ = self.scoring
            self.metrics_list = [self.refit_metric]
        elif self.scoring is None or isinstance(self.scoring, str):
            self.scorer_ = check_scoring(self.estimator, self.scoring)
            self.metrics_list = [self.refit_metric]
        else:
            self.scorer_ = _check_multimetric_scoring(self.estimator, self.scoring)
            self._check_refit_for_multimetric(self.scorer_)
            self.refit_metric = self.refit
            self.metrics_list = self.scorer_.keys()
            self.multimetric_ = True

        # Check cv and get the n_splits
        cv_orig = check_cv(self.cv, y, classifier=is_classifier(self.estimator))
        self.n_splits_ = cv_orig.get_n_splits(X, y)

        # Set the DEAPs necessary methods
        self._register()

        # Optimization routine from the selected evolutionary algorithm
        pop, log, n_gen = self._select_algorithm(pop=self._pop, stats=self._stats, hof=self._hof)

        # Update the _n_iterations value as the algorithm could stop earlier due a callback
        self._n_iterations = n_gen

        self.best_features_ = np.array(self._hof[0], dtype=bool)
        self.support_ = self.best_features_

        self.cv_results_ = create_feature_selection_cv_results_(
            logbook=self.logbook,
            return_train_score=self.return_train_score,
            metrics=self.metrics_list,
        )

        self.history = {
            "gen": log.select("gen"),
            "fitness": log.select("fitness"),
            "fitness_std": log.select("fitness_std"),
            "fitness_max": log.select("fitness_max"),
            "fitness_min": log.select("fitness_min"),
        }

        if self.refit:
            bool_individual = np.array(self.best_features_, dtype=bool)

            refit_start_time = time.time()
            self.estimator.fit(self.X_[:, bool_individual], self.y_)
            refit_end_time = time.time()
            self.refit_time_ = refit_end_time - refit_start_time

            self.best_estimator_ = self.estimator
            self.estimator_ = self.best_estimator_

        self.hof = self._hof

        del creator.FitnessMax
        del creator.Individual

        return self

    def _select_algorithm(self, pop, stats, hof):
        """
        It selects the algorithm to run from the sklearn_genetic.algorithms module
        based in the parameter self.algorithm.

        Parameters
        ----------
        pop: pop object from DEAP
        stats: stats object from DEAP
        hof: hof object from DEAP

        Returns
        -------
        pop: pop object
            The last evaluated population
        log: Logbook object
            It contains the calculated metrics {'fitness', 'fitness_std', 'fitness_max', 'fitness_min'}
            the number of generations and the number of evaluated individuals per generation
        n_gen: int
            The number of generations that the evolutionary algorithm ran
        """

        selected_algorithm = algorithms_factory.get(self.algorithm, None)
        if selected_algorithm:
            pop, log, gen = selected_algorithm(
                pop,
                self.toolbox,
                mu=self.population_size,
                lambda_=2 * self.population_size,
                cxpb=self.crossover_adapter,
                stats=stats,
                mutpb=self.mutation_adapter,
                ngen=self.generations,
                halloffame=hof,
                callbacks=self.callbacks,
                verbose=self.verbose,
                estimator=self,
            )

        else:
            raise ValueError(
                f"The algorithm {self.algorithm} is not supported, "
                f"please select one from {Algorithms.list()}"
            )

        return pop, log, gen

    def _run_search(self, evaluate_candidates):
        pass  # noqa

    @property
    def _fitted(self):
        try:
            check_is_fitted(self.estimator)
            is_fitted = True
        except Exception as e:
            is_fitted = False

        has_history = hasattr(self, "history") and bool(self.history)
        return all([is_fitted, has_history, self.refit])

    def __getitem__(self, index):
        """

        Parameters
        ----------
        index: slice required to get

        Returns
        -------
        Best solution of the iteration corresponding to the index number
        """
        if not self._fitted:
            raise NotFittedError(
                f"This GAFeatureSelectionCV instance is not fitted yet "
                f"or used refit=False. Call 'fit' with appropriate "
                f"arguments before using this estimator."
            )

        return {
            "gen": self.history["gen"][index],
            "fitness": self.history["fitness"][index],
            "fitness_std": self.history["fitness_std"][index],
            "fitness_max": self.history["fitness_max"][index],
            "fitness_min": self.history["fitness_min"][index],
        }

    def __iter__(self):
        self.n = 0
        return self

    def __next__(self):
        """
        Returns
        -------
        Iteration over the statistics found in each generation
        """
        if self.n < self._n_iterations + 1:
            result = self.__getitem__(self.n)
            self.n += 1
            return result
        else:
            raise StopIteration  # pragma: no cover

    def __len__(self):
        """
        Returns
        -------
        Number of generations fitted if .fit method has been called,
        self.generations otherwise
        """
        return self._n_iterations

    def _check_refit_for_multimetric(self, scores):  # pragma: no cover
        """Check `refit` is compatible with `scores` is valid"""
        multimetric_refit_msg = (
            "For multi-metric scoring, the parameter refit must be set to a "
            "scorer key or a callable to refit an estimator with the best "
            "parameter setting on the whole data and make the best_* "
            "attributes available for that metric. If this is not needed, "
            f"refit should be set to False explicitly. {self.refit!r} was "
            "passed."
        )

        valid_refit_dict = isinstance(self.refit, str) and self.refit in scores

        if self.refit is not False and not valid_refit_dict and not callable(self.refit):
            raise ValueError(multimetric_refit_msg)

    @property
    def n_features_in_(self):  # pragma: no cover
        """Number of features seen during `fit`."""
        # For consistency with other estimators we raise a AttributeError so
        # that hasattr() fails if the estimator isn't fitted.
        if not self._fitted:
            raise AttributeError(
                "{} object has no n_features_in_ attribute.".format(self.__class__.__name__)
            )

        return self.n_features

    def _get_support_mask(self):
        if not self._fitted:
            raise NotFittedError(
                f"This GAFeatureSelectionCV instance is not fitted yet "
                f"or used refit=False. Call 'fit' with appropriate "
                f"arguments before using this estimator."
            )
        return self.best_features_

    @available_if(_estimator_has("decision_function"))
    def decision_function(self, X):
        """Call decision_function on the estimator with the best found features.
       Only available if ``refit=True`` and the underlying estimator supports
       ``decision_function``.

       Parameters
       ----------
       X : indexable, length n_samples
           Must fulfill the input assumptions of the
           underlying estimator.

       Returns
       -------
       y_score : ndarray of shape (n_samples,) or (n_samples, n_classes) \
               or (n_samples, n_classes * (n_classes-1) / 2)
           Result of the decision function for `X` based on the estimator with
           the best found parameters.
       """
        return self.estimator.decision_function(self.transform(X))

    @available_if(_estimator_has("predict"))
    def predict(self, X):
        """Call predict on the estimator with the best found features.
        Only available if ``refit=True`` and the underlying estimator supports
        ``predict``.

        Parameters
        ----------
        X : indexable, length n_samples
            Must fulfill the input assumptions of the
            underlying estimator.

        Returns
        -------
        y_pred : ndarray of shape (n_samples,)
            The predicted labels or values for `X` based on the estimator with
            the best found parameters.
        """
        return self.estimator.predict(self.transform(X))

    @available_if(_estimator_has("predict_log_proba"))
    def predict_log_proba(self, X):
        """Call predict_log_proba on the estimator with the best found features.
        Only available if ``refit=True`` and the underlying estimator supports
        ``predict_log_proba``.

        Parameters
        ----------
        X : indexable, length n_samples
            Must fulfill the input assumptions of the
            underlying estimator.

        Returns
        -------
        y_pred : ndarray of shape (n_samples,) or (n_samples, n_classes)
            Predicted class log-probabilities for `X` based on the estimator
            with the best found parameters. The order of the classes
            corresponds to that in the fitted attribute :term:`classes_`.
        """
        return self.estimator.predict_log_proba(self.transform(X))

    @available_if(_estimator_has("predict_proba"))
    def predict_proba(self, X):
        """Call predict_proba on the estimator with the best found features.
        Only available if ``refit=True`` and the underlying estimator supports
        ``predict_proba``.

        Parameters
        ----------
        X : indexable, length n_samples
            Must fulfill the input assumptions of the
            underlying estimator.

        Returns
        -------
        y_pred : ndarray of shape (n_samples,) or (n_samples, n_classes)
            Predicted class probabilities for `X` based on the estimator with
            the best found parameters. The order of the classes corresponds
            to that in the fitted attribute :term:`classes_`.
        """
        return self.estimator.predict_proba(self.transform(X))

    @available_if(_estimator_has("score"))
    def score(self, X, y):
        """Return the score on the given data, if the estimator has been refit.
        This uses the score defined by ``scoring`` where provided, and the
        ``best_estimator_.score`` method otherwise.

        Parameters
        ----------
        X : array-like of shape (n_samples, n_features)
            Input data, where `n_samples` is the number of samples and
            `n_features` is the number of features.
        y : array-like of shape (n_samples, n_output) \
            or (n_samples,), default=None
            Target relative to X for classification or regression;
            None for unsupervised learning.

        Returns
        -------
        score : float
            The score defined by ``scoring`` if provided, and the
            ``best_estimator_.score`` method otherwise.
        """
        return self.estimator.score(self.transform(X), y)


# helpers


def ind_fitness_values(ind):
    return ind.fitness.values<|MERGE_RESOLUTION|>--- conflicted
+++ resolved
@@ -308,13 +308,9 @@
         """
         self.toolbox = base.Toolbox()
 
-<<<<<<< HEAD
         self.creator.create("FitnessMax", base.Fitness, weights=[self.criteria_sign, 1.0])
         self.creator.create("Individual", list, fitness=creator.FitnessMax)
-=======
-        creator.create("FitnessMax", base.Fitness, weights=[self.criteria_sign])
-        creator.create("Individual", list, fitness=creator.FitnessMax)
->>>>>>> 1e9740b8
+
 
         attributes = []
         # Assign all the parameters defined in the param_grid
@@ -356,19 +352,12 @@
         self._pop = self._initialize_population()
         self._hof = tools.HallOfFame(self.keep_top_k)
 
-<<<<<<< HEAD
         self._stats = tools.Statistics(lambda ind: ind.fitness.values)
         self._stats.register("fitness", np.mean, axis=0)
         self._stats.register("fitness_std", np.std, axis=0)
         self._stats.register("fitness_max", np.max, axis=0)
         self._stats.register("fitness_min", np.min, axis=0)
-=======
-        self._stats = tools.Statistics(ind_fitness_values)
-        self._stats.register("fitness", np.mean)
-        self._stats.register("fitness_std", np.std)
-        self._stats.register("fitness_max", np.max)
-        self._stats.register("fitness_min", np.min)
->>>>>>> 1e9740b8
+
 
         self.logbook = tools.Logbook()
 
