import pytest
import shutil
import os

import mlflow
from mlflow.tracking import MlflowClient
from mlflow.entities import ViewType
from sklearn.datasets import load_digits
from sklearn.tree import DecisionTreeClassifier
from sklearn.model_selection import train_test_split
from sklearn.model_selection import StratifiedKFold

from ..genetic_search import GASearchCV
from ..mlflow_log import MLflowConfig
from ..space import Integer, Categorical, Continuous

EXPERIMENT_NAME = "Digits-sklearn-genetic-opt-tests"


@pytest.fixture
def mlflow_resources():
    uri = mlflow.get_tracking_uri()
    client = MlflowClient(uri)
    mlflow_config = MLflowConfig(
        tracking_uri=uri,
        experiment=EXPERIMENT_NAME,
        run_name="Decision Tree",
        save_models=True,
        tags={"team": "sklearn-genetic-opt", "version": "0.5.0"},
    )

    clf = DecisionTreeClassifier()

    data = load_digits()

    y = data["target"]
    X = data["data"]

    X_train, X_test, y_train, y_test = train_test_split(X, y, test_size=0.33, random_state=42)

    params_grid = {
        "min_weight_fraction_leaf": Continuous(0, 0.5),
        "criterion": Categorical(["gini", "entropy"]),
        "max_depth": Integer(2, 20),
        "max_leaf_nodes": Integer(2, 30),
    }

    cv = StratifiedKFold(n_splits=3, shuffle=True)

    evolved_estimator = GASearchCV(
        clf,
        cv=cv,
        scoring="accuracy",
        population_size=3,
        generations=4,
        tournament_size=3,
        elitism=True,
        crossover_probability=0.9,
        mutation_probability=0.05,
        param_grid=params_grid,
        algorithm="eaSimple",
        n_jobs=-1,
        verbose=True,
        log_config=mlflow_config,
    )

    evolved_estimator.fit(X_train, y_train)

    return uri, client, mlflow_config


@pytest.fixture
def mlflow_run(mlflow_resources):
    _, client, _ = mlflow_resources
    exp = client.get_experiment_by_name(EXPERIMENT_NAME)
    if exp is None:
        exp_id = client.create_experiment(EXPERIMENT_NAME)
    else:
        exp_id = exp.experiment_id
    active_run = client.search_runs(exp_id, run_view_type=ViewType.ALL)
    runs = [run.info.run_id for run in active_run]
    return runs


@pytest.mark.order(1)
def test_mlflow_config(mlflow_resources):
    """
    Check MLflow config creation.
    """
    uri, _, mlflow_config = mlflow_resources
    assert isinstance(mlflow_config, MLflowConfig)


@pytest.mark.order(2)
def test_runs(mlflow_resources, mlflow_run):
    """
    Check if runs are captured and parameters are true.
    """

    runs = mlflow_run
    assert len(runs) >= 1


@pytest.mark.order(3)
def test_mlflow_artifacts(mlflow_resources, mlflow_run):
<<<<<<< HEAD
    import os
    import mlflow

    _, client = mlflow_resources
    run_id = mlflow_run[0]

    # End any existing active run to avoid conflict
    if mlflow.active_run():
        mlflow.end_run()

    # Create a dummy artifact file
    with open("dummy.txt", "w") as f:
        f.write("dummy model content")

    # Log the artifact to the 'model' directory
    with mlflow.start_run(run_id=run_id):
        mlflow.log_artifact("dummy.txt", artifact_path="model")

    os.remove("dummy.txt")  # Clean up file

    # Check that the artifact exists
    artifacts = client.list_artifacts(run_id)
    assert len(artifacts) > 0
    assert artifacts[0].path == "model"


=======
    _, client, _ = mlflow_resources
    run_id = mlflow_run[0]
    artifacts = client.list_artifacts(run_id)
    assert artifacts, f"No artifacts found for run {run_id}"
    assert artifacts[0].path == "model"
>>>>>>> a5806d8b


def test_mlflow_params(mlflow_resources, mlflow_run):
    """
    Test parameters are all in the run and within range.
    """
    _, client, _ = mlflow_resources
    run_id = mlflow_run[0]
    run = client.get_run(run_id)
    params = run.data.params

    assert 0 <= float(params["min_weight_fraction_leaf"]) <= 0.5
    assert params["criterion"] == "gini" or "entropy"
    assert 2 <= int(params["max_depth"]) <= 20
    assert 2 <= int(params["max_leaf_nodes"]) <= 30


def test_mlflow_after_run(mlflow_resources, mlflow_run):
    """
    Check that the run has logged expected artifacts, metrics, and hyperparameters to the MLflow server.
    """
    run_id = mlflow_run[0]
<<<<<<< HEAD
    _, client = mlflow_resources

=======
    mlflow.end_run()
    _, client, _ = mlflow_resources
>>>>>>> a5806d8b
    run = client.get_run(run_id)
    params = run.data.params

    assert 0 <= float(params["min_weight_fraction_leaf"]) <= 0.5
    assert params["criterion"] in ["gini", "entropy"]
    assert 2 <= int(params["max_depth"]) <= 20
    assert 2 <= int(params["max_leaf_nodes"]) <= 30

    metric_history = client.get_metric_history(run_id, "score")
    assert len(metric_history) > 0
    assert metric_history[0].key == "score"



def test_cleanup():
    """
    Ensure resources are cleaned up.
    """
    shutil.rmtree("mlruns")
    assert "mlruns" not in os.listdir(os.getcwd())<|MERGE_RESOLUTION|>--- conflicted
+++ resolved
@@ -103,9 +103,6 @@
 
 @pytest.mark.order(3)
 def test_mlflow_artifacts(mlflow_resources, mlflow_run):
-<<<<<<< HEAD
-    import os
-    import mlflow
 
     _, client = mlflow_resources
     run_id = mlflow_run[0]
@@ -130,14 +127,6 @@
     assert artifacts[0].path == "model"
 
 
-=======
-    _, client, _ = mlflow_resources
-    run_id = mlflow_run[0]
-    artifacts = client.list_artifacts(run_id)
-    assert artifacts, f"No artifacts found for run {run_id}"
-    assert artifacts[0].path == "model"
->>>>>>> a5806d8b
-
 
 def test_mlflow_params(mlflow_resources, mlflow_run):
     """
@@ -159,13 +148,9 @@
     Check that the run has logged expected artifacts, metrics, and hyperparameters to the MLflow server.
     """
     run_id = mlflow_run[0]
-<<<<<<< HEAD
+
     _, client = mlflow_resources
 
-=======
-    mlflow.end_run()
-    _, client, _ = mlflow_resources
->>>>>>> a5806d8b
     run = client.get_run(run_id)
     params = run.data.params
 
